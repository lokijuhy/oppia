# coding: utf-8
#
# Copyright 2014 The Oppia Authors. All Rights Reserved.
#
# Licensed under the Apache License, Version 2.0 (the "License");
# you may not use this file except in compliance with the License.
# You may obtain a copy of the License at
#
#      http://www.apache.org/licenses/LICENSE-2.0
#
# Unless required by applicable law or agreed to in writing, softwar
# distributed under the License is distributed on an "AS-IS" BASIS,
# WITHOUT WARRANTIES OR CONDITIONS OF ANY KIND, either express or implied.
# See the License for the specific language governing permissions and
# limitations under the License.

__author__ = 'Zhan Xiong Chin'

from extensions.interactions import base


class ImageClickInput(base.BaseInteraction):
    """Interaction allowing multiple-choice selection on an image."""

<<<<<<< HEAD
    name = 'Image Region Select'
    category = 'Custom'
=======
    name = 'Image'
    category = 'General'
>>>>>>> 1b3a9f1c
    description = 'Allows learners to click on regions of an image.'
    display_mode = base.DISPLAY_MODE_SUPPLEMENTAL
    _dependency_ids = []
    _handlers = [{
        'name': 'submit', 'obj_type': 'ClickOnImage'
    }]

    _customization_arg_specs = [{
        'name': 'imageAndRegions',
        'description': 'The image and its regions.',
        'schema': {
            'type': 'custom',
            'obj_type': 'ImageWithRegions',
        },
        'default_value': {
            'imagePath': '',
            'labeledRegions': []
        },
    }, {
        'name': 'highlightRegionsOnHover',
        'description': 'Whether regions the learner is hovering over should be highlighted.',
        'schema': {
            'type': 'bool',
        },
        'default_value': False
    }]<|MERGE_RESOLUTION|>--- conflicted
+++ resolved
@@ -22,13 +22,8 @@
 class ImageClickInput(base.BaseInteraction):
     """Interaction allowing multiple-choice selection on an image."""
 
-<<<<<<< HEAD
     name = 'Image Region Select'
-    category = 'Custom'
-=======
-    name = 'Image'
     category = 'General'
->>>>>>> 1b3a9f1c
     description = 'Allows learners to click on regions of an image.'
     display_mode = base.DISPLAY_MODE_SUPPLEMENTAL
     _dependency_ids = []
