# coding: utf-8
#
# Copyright 2014 The Oppia Authors. All Rights Reserved.
#
# Licensed under the Apache License, Version 2.0 (the "License");
# you may not use this file except in compliance with the License.
# You may obtain a copy of the License at
#
#      http://www.apache.org/licenses/LICENSE-2.0
#
# Unless required by applicable law or agreed to in writing, softwar
# distributed under the License is distributed on an "AS-IS" BASIS,
# WITHOUT WARRANTIES OR CONDITIONS OF ANY KIND, either express or implied.
# See the License for the specific language governing permissions and
# limitations under the License.

from extensions.rich_text_components import base


class Collapsible(base.BaseRichTextComponent):
    """A rich-text component representing a collapsible block."""

    name = 'Collapsible'
    category = 'Basic Input'
    ck_widget_name = 'oppiacollapsible'
    description = 'A collapsible block of HTML.'
    frontend_name = 'collapsible'
    is_complex = True
<<<<<<< HEAD
    tooltip = 'Insert collapsible block'
=======
    is_block_element = True
>>>>>>> 3ce1bf48

    _customization_arg_specs = [{
        'name': 'heading',
        'description': 'The heading for the collapsible block',
        'schema': {
            'type': 'unicode',
        },
        'default_value': 'Sample Header',
    }, {
        'name': 'content',
        'description': 'The content of the collapsible block',
        'schema': {
            'type': 'html',
            'ui_config': {
                'hide_complex_extensions': True,
            }
        },
        'default_value': 'You have opened the collapsible block.'
    }]<|MERGE_RESOLUTION|>--- conflicted
+++ resolved
@@ -26,11 +26,8 @@
     description = 'A collapsible block of HTML.'
     frontend_name = 'collapsible'
     is_complex = True
-<<<<<<< HEAD
     tooltip = 'Insert collapsible block'
-=======
     is_block_element = True
->>>>>>> 3ce1bf48
 
     _customization_arg_specs = [{
         'name': 'heading',
