--- conflicted
+++ resolved
@@ -244,7 +244,6 @@
         self.logout()
 
 
-<<<<<<< HEAD
 class StatsIntegrationTest(BaseEditorControllerTest):
     """Test statistics recording using the default exploration."""
 
@@ -257,10 +256,10 @@
         # Check, from the editor perspective, that no stats have been recorded.
         self.register_editor(self.EDITOR_EMAIL)
         self.login(self.EDITOR_EMAIL)
-=======
+
+
 class DownloadIntegrationTest(BaseEditorControllerTest):
     """Test handler for exploration and state download."""
->>>>>>> da24cc8e
 
     SAMPLE_JSON_CONTENT = {
         "State A": ("""content:
