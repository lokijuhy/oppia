--- conflicted
+++ resolved
@@ -73,10 +73,6 @@
 
     def test_editor_page(self):
         """Test access to editor pages for the sample exploration."""
-<<<<<<< HEAD
-=======
-        exp_services.load_demo('0')
->>>>>>> 2cf7d429
 
         # Check that non-editors can access, but not edit, the editor page.
         response = self.testapp.get('/create/0')
@@ -111,10 +107,6 @@
 
     def test_add_new_state_error_cases(self):
         """Test the error cases for adding a new state to an exploration."""
-<<<<<<< HEAD
-=======
-        exp_services.load_demo('0')
->>>>>>> 2cf7d429
         CURRENT_VERSION = 1
 
         self.login(self.EDITOR_EMAIL)
@@ -185,11 +177,6 @@
         self.logout()
 
     def test_resolved_answers_handler(self):
-<<<<<<< HEAD
-=======
-        exp_services.load_demo('0')
-
->>>>>>> 2cf7d429
         # In the reader perspective, submit the first multiple-choice answer,
         # then submit 'blah' once, 'blah2' twice and 'blah3' three times.
         # TODO(sll): Use the ExplorationPlayer in reader_test for this.
@@ -263,6 +250,8 @@
 
             # Load the fuzzy rules demo exploration.
             exp_services.load_demo('16')
+            rights_manager.release_ownership_of_exploration(
+                feconf.SYSTEM_COMMITTER_ID, '16')
 
             exploration_dict = self.get_json(
                 '%s/16' % feconf.EXPLORATION_INIT_URL_PREFIX)
@@ -491,7 +480,6 @@
 """)
 
     def test_exploration_download_handler_for_default_exploration(self):
-
         self.login(self.EDITOR_EMAIL)
         self.OWNER_ID = self.get_user_id_from_email(self.EDITOR_EMAIL)
 
