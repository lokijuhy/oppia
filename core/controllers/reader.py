--- conflicted
+++ resolved
@@ -293,7 +293,6 @@
                     rights_manager.Actor(self.user_id).can_edit(
                         feconf.ACTIVITY_TYPE_EXPLORATION, exploration_id))
 
-<<<<<<< HEAD
         try:
             # If the exploration does not exist, a 404 error is raised.
             exploration_data_values = _get_exploration_player_data(
@@ -304,15 +303,7 @@
         self.values.update(exploration_data_values)
         self.values['iframed'] = False
         self.render_template('player/exploration_player.html')
-=======
-        if is_iframed:
-            self.render_template(
-                'pages/exploration_player/exploration_player.html',
-                iframe_restriction=None)
-        else:
-            self.render_template(
-                'pages/exploration_player/exploration_player.html')
->>>>>>> 3a2cf450
+
 
 
 class ExplorationHandler(base.BaseHandler):
