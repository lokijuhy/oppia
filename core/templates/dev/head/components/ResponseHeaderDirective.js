--- conflicted
+++ resolved
@@ -27,13 +27,8 @@
         getShortSummary: '&shortSummary',
         isActive: '&isActive',
         getOnDeleteFn: '&onDeleteFn',
-<<<<<<< HEAD
-        getNumRules: '&numRules'
-=======
-        getCorrect: '&labelledAsCorrect',
         getNumRules: '&numRules',
         isResponse: '&isResponse'
->>>>>>> a40c58d8
       },
       templateUrl: UrlInterpolationService.getDirectiveTemplateUrl(
         '/components/response_header_directive.html'),
