# coding: utf-8
#
# Copyright 2014 The Oppia Authors. All Rights Reserved.
#
# Licensed under the Apache License, Version 2.0 (the "License");
# you may not use this file except in compliance with the License.
# You may obtain a copy of the License at
#
#      http://www.apache.org/licenses/LICENSE-2.0
#
# Unless required by applicable law or agreed to in writing, software
# distributed under the License is distributed on an "AS-IS" BASIS,
# WITHOUT WARRANTIES OR CONDITIONS OF ANY KIND, either express or implied.
# See the License for the specific language governing permissions and
# limitations under the License.

"""Services for exploration-related statistics."""

<<<<<<< HEAD
__author__ = 'Sean Lip'

import logging
import sys

=======
>>>>>>> 84421c88
from core.domain import exp_domain
from core.domain import exp_services
from core.domain import interaction_registry
from core.domain import stats_domain
from core.domain import stats_jobs_continuous
from core.platform import models

<<<<<<< HEAD
import utils

=======
(stats_models,) = models.Registry.import_models([models.NAMES.statistics])
>>>>>>> 84421c88

IMPROVE_TYPE_DEFAULT = 'default'
IMPROVE_TYPE_INCOMPLETE = 'incomplete'
# TODO(bhenning): Everything is handler name submit; therefore, it is
# pointless and should be removed.
_OLD_SUBMIT_HANDLER_NAME = 'submit'


def get_top_unresolved_answers_for_default_rule(exploration_id, state_name):
    return {
        answer: count for (answer, count) in
        stats_domain.StateRuleAnswerLog.get(
            exploration_id, state_name, exp_domain.DEFAULT_RULESPEC_STR
        ).get_top_answers(3)
    }


def get_state_rules_stats(exploration_id, state_name):
    """Gets statistics for the answer groups and rules of this state.

    Returns:
        A dict, keyed by the string '{HANDLER_NAME}.{RULE_STR}', whose
        values are the corresponding stats_domain.StateRuleAnswerLog
        instances.
    """
    exploration = exp_services.get_exploration_by_id(exploration_id)
    state = exploration.states[state_name]

    rule_keys = []
    for group in state.interaction.answer_groups:
        for rule in group.rule_specs:
            rule_keys.append((
                _OLD_SUBMIT_HANDLER_NAME, rule.stringify_classified_rule()))

    if state.interaction.default_outcome:
        rule_keys.append((
            _OLD_SUBMIT_HANDLER_NAME, exp_domain.DEFAULT_RULESPEC_STR))

    answer_logs = stats_domain.StateRuleAnswerLog.get_multi(
        exploration_id, [{
            'state_name': state_name,
            'rule_str': rule_key[1]
        } for rule_key in rule_keys])

    results = {}
    for ind, answer_log in enumerate(answer_logs):
        results['.'.join(rule_keys[ind])] = {
            'answers': answer_log.get_top_answers(5),
            'rule_hits': answer_log.total_answer_count
        }

    return results


def get_visualizations_info(exploration_id, exploration_version, state_name):
    """Returns a list of visualization info. Each item in the list is a dict
    with keys 'data' and 'options'.
    """
    exploration = exp_services.get_exploration_by_id(exploration_id)
    if exploration.states[state_name].interaction.id is None:
        return []

    visualizations = interaction_registry.Registry.get_interaction_by_id(
        exploration.states[state_name].interaction.id).answer_visualizations

    calculation_ids = list(set([
        visualization.calculation_id for visualization in visualizations]))

    calculation_ids_to_outputs = {}
    for calculation_id in calculation_ids:
        # This is None if the calculation job has not yet been run for this
        # state.
        calc_output_domain_object = (
            stats_jobs_continuous.InteractionAnswerSummariesAggregator.get_calc_output(
                exploration_id, exploration_version, state_name, calculation_id))

        # If the calculation job has not yet been run for this state, we simply
        # exclude the corresponding visualization results.
        if calc_output_domain_object is None:
            continue

        calculation_ids_to_outputs[calculation_id] = (
            calc_output_domain_object.calculation_output)

    results_list = [{
        'id': visualization.id,
        'data': calculation_ids_to_outputs[visualization.calculation_id],
        'options': visualization.options,
    } for visualization in visualizations if
        visualization.calculation_id in calculation_ids_to_outputs]

    return results_list


def get_top_state_rule_answers(
        exploration_id, state_name, rule_str_list, top_answer_count_per_rule):
    """Returns a list of top answers (by submission frequency) submitted to the
    given state in the given exploration which were mapped to any of the rules
    listed in 'rule_str_list'. The number of answers returned is the number of
    rule spec strings based in multiplied by top_answer_count_per_rule.
    """
    answer_logs = stats_domain.StateRuleAnswerLog.get_multi(
        exploration_id, [{
            'state_name': state_name,
            'rule_str': rule_str
        } for rule_str in rule_str_list])

    all_top_answers = []
    for answer_log in answer_logs:
        top_answers = answer_log.get_top_answers(top_answer_count_per_rule)
        all_top_answers += [
            {'value': top_answer[0], 'count': top_answer[1]}
            for top_answer in top_answers
        ]
    return all_top_answers


def get_state_improvements(exploration_id, exploration_version):
    """Returns a list of dicts, each representing a suggestion for improvement
    to a particular state.
    """
    ranked_states = []

    exploration = exp_services.get_exploration_by_id(exploration_id)
    state_names = exploration.states.keys()

    default_rule_answer_logs = stats_domain.StateRuleAnswerLog.get_multi(
        exploration_id, [{
            'state_name': state_name,
            'rule_str': exp_domain.DEFAULT_RULESPEC_STR
        } for state_name in state_names])

    statistics = stats_jobs_continuous.StatisticsAggregator.get_statistics(
        exploration_id, exploration_version)
    state_hit_counts = statistics['state_hit_counts']

    for ind, state_name in enumerate(state_names):
        total_entry_count = 0
        no_answer_submitted_count = 0
        if state_name in state_hit_counts:
            total_entry_count = (
                state_hit_counts[state_name]['total_entry_count'])
            no_answer_submitted_count = state_hit_counts[state_name].get(
                'no_answer_count', 0)

        if total_entry_count == 0:
            continue

        threshold = 0.2 * total_entry_count
        default_rule_answer_log = default_rule_answer_logs[ind]
        default_count = default_rule_answer_log.total_answer_count

        eligible_flags = []
        state = exploration.states[state_name]
        if (default_count > threshold and
                state.interaction.default_outcome is not None and
                state.interaction.default_outcome.dest == state_name):
            eligible_flags.append({
                'rank': default_count,
                'improve_type': IMPROVE_TYPE_DEFAULT})
        if no_answer_submitted_count > threshold:
            eligible_flags.append({
                'rank': no_answer_submitted_count,
                'improve_type': IMPROVE_TYPE_INCOMPLETE})

        if eligible_flags:
            eligible_flags = sorted(
                eligible_flags, key=lambda flag: flag['rank'], reverse=True)
            ranked_states.append({
                'rank': eligible_flags[0]['rank'],
                'state_name': state_name,
                'type': eligible_flags[0]['improve_type'],
            })

    return sorted([
        ranked_state for ranked_state in ranked_states
        if ranked_state['rank'] != 0
    ], key=lambda x: -x['rank'])


def get_versions_for_exploration_stats(exploration_id):
    """Returns list of versions for this exploration."""
    return stats_models.ExplorationAnnotationsModel.get_versions(
        exploration_id)


def get_exploration_stats(exploration_id, exploration_version):
    """Returns a dict with state statistics for the given exploration id.

    Note that exploration_version should be a string.
    """
    exploration = exp_services.get_exploration_by_id(exploration_id)
    exp_stats = stats_jobs_continuous.StatisticsAggregator.get_statistics(
        exploration_id, exploration_version)

    last_updated = exp_stats['last_updated']
    state_hit_counts = exp_stats['state_hit_counts']

    return {
        'improvements': get_state_improvements(
            exploration_id, exploration_version),
        'last_updated': last_updated,
        'num_completions': exp_stats['complete_exploration_count'],
        'num_starts': exp_stats['start_exploration_count'],
        'state_stats': {
            state_name: {
                'name': state_name,
                'firstEntryCount': (
                    state_hit_counts[state_name]['first_entry_count']
                    if state_name in state_hit_counts else 0),
                'totalEntryCount': (
                    state_hit_counts[state_name]['total_entry_count']
                    if state_name in state_hit_counts else 0),
            } for state_name in exploration.states
        },
    }


def record_answer(exploration_id, exploration_version, state_name, rule_str,
        session_id, time_spent_in_sec, params, answer_value):
    """Record an answer by storing it to the corresponding StateAnswers entity.
    """
    # Retrieve state_answers from storage
    state_answers = get_state_answers(
        exploration_id, exploration_version, state_name)

    # Get interaction id from state_answers if it is stored there or obtain it
    # from the exploration (note that if the interaction id of a state is
    # changed by editing the exploration then this will correspond to a new
    # version of the exploration, for which a new state_answers entity with
    # correct updated interaction_id will be created when the first answer is
    # recorded). If no answers have yet been recorded for the given exploration
    # ID, version, and state name, then interaction_id will be None here.
    interaction_id = state_answers.interaction_id if state_answers else None

    if not interaction_id:
        # Retrieve the interaction ID from the exploration itself.
        exploration = exp_services.get_exploration_by_id(
            exploration_id, version=exploration_version)
        interaction_id = exploration.states[state_name].interaction.id

    # Construct answer_dict and validate it.
    answer_dict = {
        'answer_value': answer_value,
        'time_spent_in_sec': time_spent_in_sec,
        'rule_str': rule_str,
        'session_id': session_id,
        'interaction_id': interaction_id,
        'params': params
    }
    _validate_answer(answer_dict)

    # Add answer to state_answers (or create a new one) and commit it.
    if state_answers:
        state_answers.answers_list.append(answer_dict)
    else:
        state_answers = stats_domain.StateAnswers(
            exploration_id, exploration_version,
            state_name, interaction_id, [answer_dict])
    _save_state_answers(state_answers)


def _save_state_answers(state_answers):
    """Validate StateAnswers domain object and commit to storage."""

    state_answers.validate()
    state_answers_model = stats_models.StateAnswersModel.create_or_update(
        state_answers.exploration_id, state_answers.exploration_version,
        state_answers.state_name, state_answers.interaction_id,
        state_answers.answers_list)
    state_answers_model.save()


def get_state_answers(exploration_id, exploration_version, state_name):
    """Get state answers domain object obtained from StateAnswersModel instance
    stored in data store.
    """
    state_answers_model = stats_models.StateAnswersModel.get_model(
        exploration_id, exploration_version, state_name)
    if state_answers_model:
        return stats_domain.StateAnswers(
            exploration_id, exploration_version, state_name,
            state_answers_model.interaction_id,
            state_answers_model.answers_list)
    else:
        return None


def _validate_answer(answer_dict):
    """Validate answer dicts. In particular, check the following:

    - Minimum set of keys: 'answer_value', 'time_spent_in_sec',
            'session_id'
    - Check size of every answer_value
    - Check time_spent_in_sec is non-negative
    """

    # TODO(msl): These validation methods need tests to ensure that
    # the right errors show up in the various cases.

    # Minimum set of keys required for answer_dicts in answers_list
    REQUIRED_ANSWER_DICT_KEYS = ['answer_value', 'time_spent_in_sec',
                                 'session_id']

    # There is a danger of data overflow if the answer log exceeds
    # 1 MB. Given 1000-5000 answers, each answer must be at most
    # 200-1000 bytes in size. We will address this later if it
    # happens regularly. At the moment, a ValidationError is raised if
    # an answer exceeds the maximum size.
    MAX_BYTES_PER_ANSWER_VALUE = 500

    # Prefix of strings that are cropped because they are too long.
    CROPPED_PREFIX_STRING = 'CROPPED: '
    # Answer value that is stored if non-string answer is too big
    PLACEHOLDER_FOR_TOO_LARGE_NONSTRING = 'TOO LARGE NONSTRING'

    # check type is dict
    if not isinstance(answer_dict, dict):
        raise utils.ValidationError(
            'Expected answer_dict to be a dict, received %s' %
            answer_dict)

    # check keys
    required_keys = set(REQUIRED_ANSWER_DICT_KEYS)
    actual_keys = set(answer_dict.keys())
    if not required_keys.issubset(actual_keys):
        missing_keys = required_keys.difference(actual_keys)
        raise utils.ValidationError(
            'answer_dict is missing required keys %s' % missing_keys)

    # check entries of answer_dict
    if (sys.getsizeof(answer_dict['answer_value']) >
            MAX_BYTES_PER_ANSWER_VALUE):

        if type(answer_dict['answer_value']) == str:
            logging.warning(
                'answer_value is too big to be stored: %s ...' %
                str(answer_dict['answer_value'][:MAX_BYTES_PER_ANSWER_VALUE]))
            answer_dict['answer_value'] = '%s%s ...' % (CROPPED_PREFIX_STRING,
                str(answer_dict['answer_value'][:MAX_BYTES_PER_ANSWER_VALUE]))
        else:
            logging.warning('answer_value is too big to be stored')
            answer_dict['answer_value'] = PLACEHOLDER_FOR_TOO_LARGE_NONSTRING

    if not isinstance(answer_dict['session_id'], basestring):
        raise utils.ValidationError(
            'Expected session_id to be a string, received %s' %
            str(answer_dict['session_id']))

    if not isinstance(answer_dict['time_spent_in_sec'], float):
        raise utils.ValidationError(
            'Expected time_spent_in_sec to be a float, received %s' %
            str(answer_dict['time_spent_in_sec']))

    if answer_dict['time_spent_in_sec'] < 0.:
        raise utils.ValidationError(
            'Expected time_spent_in_sec to be non-negative, received %f' %
            answer_dict['time_spent_in_sec'])
<|MERGE_RESOLUTION|>--- conflicted
+++ resolved
@@ -16,14 +16,9 @@
 
 """Services for exploration-related statistics."""
 
-<<<<<<< HEAD
-__author__ = 'Sean Lip'
-
 import logging
 import sys
 
-=======
->>>>>>> 84421c88
 from core.domain import exp_domain
 from core.domain import exp_services
 from core.domain import interaction_registry
@@ -31,12 +26,9 @@
 from core.domain import stats_jobs_continuous
 from core.platform import models
 
-<<<<<<< HEAD
 import utils
 
-=======
 (stats_models,) = models.Registry.import_models([models.NAMES.statistics])
->>>>>>> 84421c88
 
 IMPROVE_TYPE_DEFAULT = 'default'
 IMPROVE_TYPE_INCOMPLETE = 'incomplete'
